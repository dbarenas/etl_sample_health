--- conflicted
+++ resolved
@@ -29,13 +29,9 @@
       DB_PASSWORD: etl_password
       # PYTHONUNBUFFERED is good for seeing logs immediately from Python within Docker
       PYTHONUNBUFFERED: 1
-<<<<<<< HEAD
-=======
       # DBT Environment Variables
       DBT_PROFILES_DIR: "/app/dbt_project" # Tells dbt where to find profiles.yml
       DBT_PROJECT_DIR: "/app/dbt_project" # Explicitly set project dir for dbt commands
-    restart: unless-stopped
->>>>>>> f6f4cfb5
 
 volumes:
   pgdata: # Defines the named volume for PostgreSQL data persistence